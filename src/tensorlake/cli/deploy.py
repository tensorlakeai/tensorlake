--- conflicted
+++ resolved
@@ -138,7 +138,6 @@
             load_source_dir_modules=False,  # Already loaded
             api_client=auth.api_client,  # Use the authenticated API client from context
         )
-<<<<<<< HEAD
 
         for application_function in filter_applications(functions):
             app_func_manifest: FunctionManifest = create_function_manifest(
@@ -161,10 +160,8 @@
 """,
                 )
         return
-=======
     except click.UsageError as error:
         raise error
->>>>>>> 6d0f8801
     except Exception as e:
         click.echo(
             f"Applications could not be deployed, please check the error message: {e}",
