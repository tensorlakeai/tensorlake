import importlib.metadata
import json
import sys
from dataclasses import dataclass
from datetime import datetime
from enum import Enum
from typing import Any

import click
import httpx
from rich import print, print_json

try:
    VERSION = importlib.metadata.version("tensorlake")
except importlib.metadata.PackageNotFoundError:
    VERSION = "unknown"


from tensorlake.applications.remote.api_client import APIClient, LogEntry, LogsPayload
from tensorlake.cli._configuration import (
    get_nested_value,
    load_config,
    load_credentials,
)


@dataclass
class Context:
    """Class for CLI context."""

    base_url: str
    cloud_url: str
    namespace: str
    api_key: str | None = None
    personal_access_token: str | None = None
    default_application: str | None = None
    default_request: str | None = None
    default_project: str | None = None
    default_organization: str | None = None
    version: str = VERSION
    _client: httpx.Client | None = None
    _introspect_response: httpx.Response | None = None
    _api_client: APIClient | None = None

    @property
    def client(self) -> httpx.Client:
        if self._client is None:
            headers = {
                "Accept": "application/json",
                "User-Agent": f"Tensorlake CLI (python/{sys.version_info[0]}.{sys.version_info[1]} sdk/{self.version})",
            }
            if self.personal_access_token:
                headers["Authorization"] = f"Bearer {self.personal_access_token}"
            elif self.api_key:
                headers["Authorization"] = f"Bearer {self.api_key}"
            else:
                raise click.UsageError(
                    "Missing API key or personal access token. Please run `tensorlake auth login` to authenticate."
                )

            self._client = httpx.Client(base_url=self.base_url, headers=headers)
        return self._client

    @property
    def api_client(self) -> APIClient:
        if self._api_client is None:
            bearer_token = self.personal_access_token
            if self.api_key:
                bearer_token = self.api_key

            self._api_client = APIClient(
                namespace=self.namespace,
                api_url=self.base_url,
                api_key=bearer_token,
            )

        return self._api_client

    @property
    def api_key_id(self):
        if self.api_key:
            return self._introspect().json().get("id")
        else:
            return None

    @property
    def project_id(self):
        """
        Get the project ID associated with the API key, or from config if no API key is set.
        """
        if self.api_key:
            return self._introspect().json().get("projectId")

        return self.default_project

    @property
    def organization_id(self):
        """
        Get the organization ID associated with the API key, or from config if no API key is set.
        """
        if self.api_key:
            return self._introspect().json().get("organizationId")

        return self.default_organization

    def _introspect(self) -> httpx.Response:
        if self._introspect_response is None:
            introspect_response = self.client.post("/platform/v1/keys/introspect")
            if introspect_response.status_code == 401:
                raise click.UsageError(
                    "The Tensorlake API key is not valid. Please supply the API key with the `--api-key` flag, or run `tensorlake auth login` to authenticate you."
                )
            if introspect_response.status_code == 404:
                raise click.ClickException(
                    f"The server at {self.base_url} doesn't support Tensorlake API introspection"
                )
            introspect_response.raise_for_status()
            self._introspect_response = introspect_response
        return self._introspect_response

    @classmethod
    def default(
        cls,
        base_url: str | None = None,
        cloud_url: str | None = None,
        api_key: str | None = None,
        personal_access_token: str | None = None,
        namespace: str | None = None,
    ) -> "Context":
        """Create a Context with values from CLI args, environment, saved config, or defaults."""
        config_data = load_config()
<<<<<<< HEAD
=======

        # Load PAT from credentials file if not provided via CLI/env
        file_personal_access_token = load_credentials_token()
>>>>>>> 21b03a8d

        # Use CLI/env values first, then saved config, then hardcoded defaults
        final_base_url = (
            base_url
            or get_nested_value(config_data, "indexify.url")
            or "https://api.tensorlake.ai"
        )

        final_cloud_url = (
            cloud_url
            or get_nested_value(config_data, "tensorlake.cloud_url")
            or "https://cloud.tensorlake.ai"
        )

        final_api_key = api_key or get_nested_value(config_data, "tensorlake.apikey")

        # Priority: CLI/env PAT > credentials file PAT
        final_personal_access_token = (
            personal_access_token or file_personal_access_token
        )

        final_namespace = (
            namespace
            or get_nested_value(config_data, "indexify.namespace")
            or "default"
        )
        final_default_app = get_nested_value(config_data, "default.application")
        final_default_request = get_nested_value(config_data, "default.request")

        final_default_project = get_nested_value(config_data, "default.project")
        final_default_organization = get_nested_value(
            config_data, "default.organization"
        )

        personal_access_token = load_credentials(final_base_url)

        return cls(
            base_url=final_base_url,
            cloud_url=final_cloud_url,
            api_key=final_api_key,
            personal_access_token=final_personal_access_token,
            namespace=final_namespace,
            default_application=final_default_app,
            default_request=final_default_request,
            default_project=final_default_project,
            default_organization=final_default_organization,
        )


"""Pass the Context object to the click command"""
pass_auth = click.make_pass_decorator(Context)


START_LINE = "┏"
LINE = "┃"
END_LINE = "┗"


class LogFormat(Enum):
    COMPACT = "compact"
    EXPANDED = "expanded"
    LONG = "long"
    JSON = "json"


def print_application_logs(logs: LogsPayload, format: LogFormat):
    if format == LogFormat.LONG:
        print_text_logs(logs.logs)
    elif format == LogFormat.JSON:
        print_json_logs(logs.logs)
    elif format == LogFormat.COMPACT:
        print_pretty_logs(logs.logs)
    elif format == LogFormat.EXPANDED:
        print_pretty_logs(logs.logs, full=True)


def print_text_logs(logs: list[LogEntry]):
    if len(logs) == 0:
        return

    for log in logs:
        print(format_log_entry(log))


def print_json_logs(logs: list[LogEntry]):
    if len(logs) == 0:
        return

    for line in logs:
        print_json(line.model_dump_json(), sort_keys=True)


def format_log_entry(log: LogEntry) -> str:
    timestamp = format_timestamp(log.timestamp)
    keys = [
        "ai.tensorlake.function_name",
        "ai.tensorlake.container.id",
        "ai.tensorlake.request.id",
    ]
    attrs = {key: value for key, value in log.resource_attributes if key in keys}
    return f"{timestamp} {log.body} {attrs} {log.log_attributes}"


def print_pretty_logs(logs: list[LogEntry], full: bool = False):
    if len(logs) == 0:
        return

    for line in logs:
        sys.stdout.write(format_pretty_log_entry(line, full=full))


def format_timestamp(timestamp: int) -> str:
    return datetime.fromtimestamp(timestamp / 1_000_000_000).strftime(
        "%Y-%m-%dT%H:%M:%S%z"
    )


def format_pretty_log_entry(log: LogEntry, full: bool = False) -> str:
    """
    Format a single LogEntry in a human-friendly, colorized style.
    """
    ts = format_timestamp(log.timestamp)

    # extract common resource attributes
    resource = dict(log.resource_attributes or [])
    function_name = resource.get("ai.tensorlake.function_name")
    container_id = resource.get("ai.tensorlake.container.id")
    request_id = resource.get("ai.tensorlake.request.id")

    source = f"at {log.application}/{function_name}"
    if request_id:
        source += f":{request_id}"
    if container_id:
        source += f" [{container_id}]"

    attrs = (
        json.dumps(json.loads(log.log_attributes), indent=2, sort_keys=True)
        if full
        else None
    )

    second_line_prefix = LINE if attrs else END_LINE
    ts_dim = click.style(ts, dim=True)
    src_dim = click.style(source, dim=True, italic=True)

    message = f"{START_LINE} {log.body} {ts_dim}\n"
    message += f"{second_line_prefix} {src_dim}\n"

    if attrs:
        lines = attrs.splitlines()
        line_number = 1
        for line in lines[:-1]:
            line_dim = click.style(f"[{line_number:2d}] {line}", dim=True)
            message += f"{LINE} {line_dim}\n"
            line_number += 1
        line_dim = click.style(f"[{line_number:2d}] {lines[-1]}", dim=True)
        message += f"{END_LINE} {line_dim}\n"

    return message<|MERGE_RESOLUTION|>--- conflicted
+++ resolved
@@ -129,12 +129,6 @@
     ) -> "Context":
         """Create a Context with values from CLI args, environment, saved config, or defaults."""
         config_data = load_config()
-<<<<<<< HEAD
-=======
-
-        # Load PAT from credentials file if not provided via CLI/env
-        file_personal_access_token = load_credentials_token()
->>>>>>> 21b03a8d
 
         # Use CLI/env values first, then saved config, then hardcoded defaults
         final_base_url = (
@@ -151,6 +145,9 @@
 
         final_api_key = api_key or get_nested_value(config_data, "tensorlake.apikey")
 
+        # Load PAT from credentials file (endpoint-scoped) if not provided via CLI/env
+        file_personal_access_token = load_credentials(final_base_url)
+
         # Priority: CLI/env PAT > credentials file PAT
         final_personal_access_token = (
             personal_access_token or file_personal_access_token
@@ -168,8 +165,6 @@
         final_default_organization = get_nested_value(
             config_data, "default.organization"
         )
-
-        personal_access_token = load_credentials(final_base_url)
 
         return cls(
             base_url=final_base_url,
