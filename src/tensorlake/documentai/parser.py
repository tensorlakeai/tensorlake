--- conflicted
+++ resolved
@@ -57,14 +57,12 @@
         if not self.api_key:
             self.api_key = os.getenv("TENSORLAKE_API_KEY")
 
-<<<<<<< HEAD
-        self._client = httpx.Client(base_url=DOC_AI_BASE_URL, timeout=None, headers=self._headers())
-        self._async_client = httpx.AsyncClient(base_url=DOC_AI_BASE_URL, timeout=None, headers=self._headers())
-=======
         self._client = httpx.Client(
             base_url=DOC_AI_BASE_URL, timeout=None, headers=self._headers()
         )
->>>>>>> 671c65f9
+        self._async_client = httpx.AsyncClient(
+            base_url=DOC_AI_BASE_URL, timeout=None, headers=self._headers()
+        )
 
     def _headers(self):
         return {
@@ -111,8 +109,9 @@
         resp = response.json()
         return resp.get("jobId")
 
-<<<<<<< HEAD
-    async def parse_async(self, file: str, options: ParsingOptions, timeout: int=5) -> str:
+    async def parse_async(
+        self, file: str, options: ParsingOptions, timeout: int = 5
+    ) -> str:
         """
         Parse a document asynchronously.
         """
@@ -129,10 +128,7 @@
         resp = response.json()
         return resp.get("jobId")
 
-    def extract(self, file: str, options: ExtractionOptions, timeout: int=5) -> str:
-=======
     def extract(self, file: str, options: ExtractionOptions, timeout: int = 5) -> str:
->>>>>>> 671c65f9
         """
         Parse a document.
         """
