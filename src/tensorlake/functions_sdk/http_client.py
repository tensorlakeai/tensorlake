--- conflicted
+++ resolved
@@ -379,13 +379,8 @@
             f"v1/namespaces/{self.namespace}/compute-graphs/{graph}",
             **kwargs,
         )
-<<<<<<< HEAD
         return response.json()["request_id"]
         
-=======
-        return response.json()["id"]
-
->>>>>>> 8eb7a252
     def call_stream(
         self,
         graph: str,
